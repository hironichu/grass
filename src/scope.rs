--- conflicted
+++ resolved
@@ -73,7 +73,6 @@
         }
         self.functions.contains_key(&name)
     }
-<<<<<<< HEAD
 
     fn merge(&mut self, other: Scope) {
         self.vars.extend(other.vars);
@@ -84,8 +83,6 @@
     pub fn merge_module(&mut self, other: Module) {
         self.merge(other.0);
     }
-=======
->>>>>>> da3c3eab
 }
 
 #[derive(Debug, Default)]
